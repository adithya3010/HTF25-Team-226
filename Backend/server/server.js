// Load environment variables from the Backend/.env file so this script works
// whether started from project root or Backend folder.
require('dotenv').config({ path: require('path').join(__dirname, '..', '.env') });
const express = require('express');
const http = require('http');
const path = require('path');
const { Server } = require('socket.io');
const mongoose = require('mongoose');
const MessageModel = require('./models/Message');
const PdfModel = require('./models/Pdf');
const VideoModel = require('./models/Video');
const RoomModel = require('./models/Room');
const multer = require('multer');

// Accept file uploads in memory (we'll store buffers in MongoDB)
const upload = multer({ 
    storage: multer.memoryStorage(), 
    limits: { 
        fileSize: 50 * 1024 * 1024 // Increased to 50MB to handle video files
    } 
});

const app = express();

// Simple CORS for API endpoints (frontend runs on different port)
app.use((req, res, next) => {
    res.setHeader('Access-Control-Allow-Origin', '*');
    res.setHeader('Access-Control-Allow-Methods', 'GET, POST, PUT, PATCH, DELETE, OPTIONS');
    res.setHeader('Access-Control-Allow-Headers', 'Content-Type, Authorization');
    if (req.method === 'OPTIONS') {
        return res.sendStatus(200);
    }
    next();
});

app.use(express.json());

// Mount routes
const usersRouter = require('./routes/users');
app.use('/api/users', usersRouter);

const roomsRouter = require('./routes/rooms');
app.use('/api/rooms', roomsRouter);

const server = http.createServer(app);

// Use Socket.IO v4 Server
const io = new Server(server, {
    cors: {
        origin: '*',
    },
});

// Simple in-memory storage as fallback
const messages = new Map(); // roomId -> [{ id, username, content, timestamp, userColor, isPinned }]
const users = new Map(); // socketId -> { username, isMuted, isModerator, color, roomId }
const rooms = new Map(); // roomId -> { name, createdBy }

// Optional MongoDB persistence if configured
const useMongo = !!process.env.MONGODB_URI;
<<<<<<< HEAD
let isMongoConnected = false;
=======
if (useMongo) {
    mongoose.connect(process.env.MONGODB_URI, {
        ssl: true,
        tls: true,
        tlsAllowInvalidCertificates: false,
        useNewUrlParser: true,
        useUnifiedTopology: true,
    })
        .then(() => console.log('✅ MongoDB connected'))
        .catch((err) => console.error('❌ MongoDB error:', err));
}
>>>>>>> 5849f73f

if (useMongo) {
    mongoose.set('bufferCommands', false); // Disable buffering
    mongoose.connection.on('connected', () => {
        console.log('✅ MongoDB connected');
        console.log('💡 TIP: If you cannot connect, make sure to whitelist your IP address in MongoDB Atlas:');
        console.log('1. Go to https://cloud.mongodb.com');
        console.log('2. Click on Network Access');
        console.log('3. Click Add IP Address');
        console.log('4. Add your current IP or select Allow Access from Anywhere');
        isMongoConnected = true;
    });
    mongoose.connection.on('error', (err) => {
        console.error('❌ MongoDB connection error:', err);
        isMongoConnected = false;
    });
    mongoose.connection.on('disconnected', () => {
        console.warn('⚠️ MongoDB disconnected');
        isMongoConnected = false;
    });

    // Connect to MongoDB
    mongoose.connect(process.env.MONGODB_URI, {
        useNewUrlParser: true,
        useUnifiedTopology: true,
        serverSelectionTimeoutMS: 30000, // Increased timeout to 30 seconds
        heartbeatFrequencyMS: 2000,      // Check server status more frequently
        socketTimeoutMS: 45000,          // Close sockets after 45 seconds of inactivity
        family: 4,                       // Use IPv4, skip IPv6
    }).catch((err) => {
        console.error('❌ MongoDB initial connection error:', err);
        console.log('💡 Note: The chat will work in memory-only mode until MongoDB connection is established');
    });
} else {
    console.log('MongoDB not configured (MONGODB_URI missing) — running with in-memory message store');
}

// Serve public folder for simple client if present
app.use(express.static(path.join(__dirname, '../public')));

// Room endpoints
app.get('/api/rooms', async (req, res) => {
    try {
        if (useMongo) {
            const rooms = await RoomModel.find().sort({ createdAt: -1 }).lean();
            res.json(rooms);
        } else {
            const roomList = Array.from(rooms.entries()).map(([id, room]) => ({
                _id: id,
                ...room
            }));
            res.json(roomList);
        }
    } catch (error) {
        res.status(500).json({ error: 'Failed to fetch rooms' });
    }
});

app.post('/api/rooms', express.json(), async (req, res) => {
    try {
        const { name, createdBy } = req.body;
        if (!name || !createdBy) {
            return res.status(400).json({ error: 'Name and creator are required' });
        }

        // Check for duplicate room name
        if (useMongo) {
            const existingRoom = await RoomModel.findOne({ name }).lean();
            if (existingRoom) {
                return res.status(400).json({ error: 'A room with this name already exists' });
            }
            
            const room = await RoomModel.create({ 
                name, 
                createdBy,
                createdAt: new Date()
            });
            
            // Initialize message array for new room
            messages.set(room._id.toString(), []);
            
            // Notify all clients about the new room
            io.emit('roomCreated', {
                _id: room._id.toString(),
                name: room.name,
                createdBy: room.createdBy,
                createdAt: room.createdAt
            });
            
            res.json(room);
        } else {
            // In-memory fallback
            const existingRoom = Array.from(rooms.values()).find(r => r.name === name);
            if (existingRoom) {
                return res.status(400).json({ error: 'A room with this name already exists' });
            }

            const roomId = makeId();
            const room = { 
                name, 
                createdBy, 
                createdAt: new Date().toISOString() 
            };
            rooms.set(roomId, room);
            messages.set(roomId, []); // Initialize message array for room
            const roomData = { _id: roomId, ...room };
            io.emit('roomCreated', roomData);
            res.json(roomData);
        }
    } catch (error) {
        console.error('Failed to create room:', error);
        res.status(500).json({ error: 'Failed to create room' });
    }
});

function makeId() {
    return `${Date.now().toString(36)}-${Math.random().toString(36).slice(2, 8)}`;
}

function broadcastUsers(roomId) {
    const roomUsers = Array.from(users.values())
        .filter(u => u.roomId === roomId)
        .map((u) => ({
            username: u.username,
            isMuted: !!u.isMuted,
            isModerator: !!u.isModerator,
            isOnline: u.isOnline !== false, // Consider users online unless explicitly set to false
            color: u.color,
            lastSeen: u.lastSeen // Include last seen timestamp for offline users
        }));
    io.to(roomId).emit('users', roomUsers);
}

io.on('connection', async (socket) => {
    const username = socket.handshake.query?.username || `User-${socket.id.slice(0,6)}`;
    const roomId = socket.handshake.query?.roomId;
    
    // Check if user already exists (could be offline) and update their status
    const existingUserEntry = Array.from(users.entries()).find(([_, user]) => user.username === username);
    const color = existingUserEntry 
        ? existingUserEntry[1].color 
        : ['#4B5563', '#2F4F4F', '#6B7280', '#3B82F6'][Math.floor(Math.random()*4)];
    
    if (existingUserEntry) {
        // Update existing user with new socket id and online status
        const [oldSocketId, existingUser] = existingUserEntry;
        users.delete(oldSocketId);
        users.set(socket.id, { 
            ...existingUser,
            roomId,
            isOnline: true,
            lastSeen: new Date().toISOString()
        });
    } else {
        // Create new user
        users.set(socket.id, { 
            username, 
            isMuted: false, 
            isModerator: false, 
            color, 
            roomId,
            isOnline: true,
            lastSeen: new Date().toISOString()
        });
    }

    // Join the room if specified
    if (roomId) {
        socket.join(roomId);
    }

<<<<<<< HEAD
    // Send existing messages for the room (load from DB if available)
    if (roomId) {
        if (useMongo && isMongoConnected) {
            try {
                // Validate roomId is a valid ObjectId
                if (!mongoose.Types.ObjectId.isValid(roomId)) {
                    console.error('Invalid roomId:', roomId);
                    socket.emit('message history', []);
                    return;
                }

                const dbMessages = await MessageModel.find({ roomId: new mongoose.Types.ObjectId(roomId) })
                    .sort({ timestamp: 1 })
                    .limit(200)
                    .lean();

                const mapped = dbMessages.map(msg => ({
                    id: msg._id.toString(),
                    username: msg.username,
                    content: msg.text,
                    timestamp: msg.timestamp,
                    userColor: msg.userColor || '#4B5563',
                    isPinned: msg.isPinned || false,
                    isDeleted: msg.isDeleted || false,
                    editedAt: msg.editedAt || null,
                    originalText: msg.originalText || null
                }));
                socket.emit('message history', mapped);
                // also populate in-memory if not exists
                if (!messages.has(roomId)) {
                    messages.set(roomId, mapped);
                }
            } catch (e) {
                console.error('Failed to load messages from DB', e);
                socket.emit('message history', []);
            }
        } else {
            const roomMessages = messages.get(roomId) || [];
            socket.emit('message history', roomMessages);
=======
    // Send existing messages for the room
    if (!roomId) {
        socket.emit('message history', []);
        return;
    }

    // For non-MongoDB mode, use in-memory messages
    if (!useMongo) {
        socket.emit('message history', messages.get(roomId) || []);
        return;
    }

    // Validate MongoDB ObjectId
    if (!mongoose.Types.ObjectId.isValid(roomId)) {
        console.error('Invalid roomId:', roomId);
        socket.emit('message history', []);
        return;
    }

    try {
        const docs = await MessageModel.find({ 
            roomId: new mongoose.Types.ObjectId(roomId) 
        })
        .sort({ timestamp: 1 })
        .limit(200)
        .lean();

        if (!docs || !Array.isArray(docs)) {
            console.error('Invalid query result:', docs);
            socket.emit('message history', []);
            return;
>>>>>>> 5849f73f
        }

        console.log(`Found ${docs.length} messages`);
        
        const messageHistory = docs
            .filter(doc => doc && doc._id) // Filter out invalid documents
            .map(doc => ({
                id: doc._id.toString(),
                username: doc.username || 'Anonymous',
                content: doc.text || '',
                timestamp: doc.timestamp || new Date(),
                userColor: doc.userColor || '#4B5563',
                isPinned: Boolean(doc.isPinned),
                isDeleted: Boolean(doc.isDeleted),
                editedAt: doc.editedAt || null,
                originalText: doc.originalText || null
            }));

        // Send messages to client
        socket.emit('message history', messageHistory);

        // Update in-memory cache
        if (!messages.has(roomId)) {
            messages.set(roomId, messageHistory);
        }
    } catch (error) {
        console.error('Failed to load messages:', error);
        socket.emit('message history', []);
    }

    // Notify others in the room
    if (roomId) {
        socket.to(roomId).emit('userJoined', username);
        broadcastUsers(roomId);
    }

    // Handle incoming message from client
    socket.on('message', async (content) => {
        const user = users.get(socket.id) || { username };
        if (!user.roomId) return; // Must be in a room to send messages

        const msg = {
            id: makeId(),
            username: user.username,
            content,
            timestamp: new Date().toISOString(),
            userColor: user.color,
            isPinned: false,
            roomId: user.roomId
        };

        // Add to in-memory store
        const roomMessages = messages.get(user.roomId) || [];
        roomMessages.push(msg);
        messages.set(user.roomId, roomMessages);

        // Persist to Mongo if available and connected
        if (useMongo && isMongoConnected) {
            try {
                // Validate roomId before creating message
                if (!mongoose.Types.ObjectId.isValid(msg.roomId)) {
                    throw new Error('Invalid roomId');
                }
<<<<<<< HEAD
                await MessageModel.create({
                    _id: msg.id,
=======
                const savedMessage = await MessageModel.create({
>>>>>>> 5849f73f
                    username: msg.username,
                    text: msg.content,
                    timestamp: msg.timestamp,
                    roomId: new mongoose.Types.ObjectId(msg.roomId),
                    isPinned: msg.isPinned || false,
                    isDeleted: false,
                    userColor: msg.userColor || '#4B5563'
                });
                // Update the message ID to use MongoDB's _id
                msg.id = savedMessage._id.toString();
            } catch (e) {
                console.error('Failed to persist message', e);
            }
        }

        // Emit only to users in the same room
        io.to(user.roomId).emit('message', msg);
    });

    socket.on('deleteMessage', async (messageId) => {
        const user = users.get(socket.id);
        if (!user?.roomId) return;

        const roomMessages = messages.get(user.roomId);
        if (!roomMessages) return;

        const idx = roomMessages.findIndex((m) => m.id === messageId);
        if (idx !== -1) {
            const msg = roomMessages[idx];
            msg.isDeleted = true;
            io.to(user.roomId).emit('messageDeleted', messageId);

            // Update in MongoDB if available
            if (useMongo) {
                try {
                    await MessageModel.findOneAndUpdate(
                        { _id: new mongoose.Types.ObjectId(messageId) },
                        { $set: { isDeleted: true } }
                    );
                } catch (e) {
                    console.error('Failed to update message deleted state:', e);
                }
            }
        }
    });

    socket.on('editMessage', async ({ messageId, newText }) => {
        const user = users.get(socket.id);
        if (!user?.roomId) return;

        const roomMessages = messages.get(user.roomId);
        if (!roomMessages) return;

        const msg = roomMessages.find(m => m.id === messageId);
        if (msg && msg.username === user.username && !msg.isDeleted) { // Only allow editing own messages that aren't deleted
            const originalText = msg.content;
            msg.content = newText;
            msg.editedAt = new Date().toISOString();
            msg.originalText = originalText;

            io.to(user.roomId).emit('messageEdited', {
                messageId,
                newText,
                editedAt: msg.editedAt,
                originalText
            });

            // Update in MongoDB if available
            if (useMongo) {
                try {
                    await MessageModel.findOneAndUpdate(
                        { _id: messageId },
                        { 
                            $set: { 
                                text: newText,
                                editedAt: new Date(),
                                originalText
                            } 
                        }
                    );
                } catch (e) {
                    console.error('Failed to update edited message:', e);
                }
            }
        }
    });

    socket.on('pinMessage', (messageId) => {
        const user = users.get(socket.id);
        if (!user?.roomId) return;

        const roomMessages = messages.get(user.roomId);
        if (!roomMessages) return;

        const msg = roomMessages.find((m) => m.id === messageId);
        if (msg) {
            msg.isPinned = !msg.isPinned;
            io.to(user.roomId).emit('messagePinned', messageId);
        }
    });

    socket.on('muteUser', (targetUsername) => {
        for (const [id, u] of users.entries()) {
            if (u.username === targetUsername) {
                u.isMuted = true;
                io.emit('userMuted', targetUsername);
                break;
            }
        }
        broadcastUsers();
    });

    socket.on('unmuteUser', (targetUsername) => {
        for (const [id, u] of users.entries()) {
            if (u.username === targetUsername) {
                u.isMuted = false;
                io.emit('userUnmuted', targetUsername);
                break;
            }
        }
        broadcastUsers();
    });

    socket.on('typing', () => {
        const u = users.get(socket.id);
        if (u && u.roomId) {
            socket.to(u.roomId).emit('userTyping', u.username);
        }
    });

    socket.on('stopTyping', () => {
        const u = users.get(socket.id);
        if (u && u.roomId) {
            socket.to(u.roomId).emit('userStoppedTyping', u.username);
        }
    });

    socket.on('disconnect', () => {
        const u = users.get(socket.id);
        if (u) {
            const { username: leftName, roomId } = u;
            // Update user status to offline with last seen timestamp
            u.isOnline = false;
            u.lastSeen = new Date().toISOString();
            if (roomId) {
                socket.to(roomId).emit('userLeft', {
                    username: leftName,
                    lastSeen: u.lastSeen
                });
                broadcastUsers(roomId);
            }
        }
    });
});


// Upload video endpoint
app.post('/api/upload/video', upload.single('file'), async (req, res) => {
    try {
        if (!req.file) return res.status(400).json({ error: 'No file uploaded' });
        const { originalname, buffer, mimetype } = req.file;
        
        // Create video document
        const doc = await VideoModel.create({
            filename: originalname,
            data: buffer,
            contentType: mimetype,
            size: buffer.length,
            uploadedBy: req.query.username || 'Anonymous'
        });

        return res.json({
            id: doc._id,
            url: `/api/video/${doc._id}`,
            filename: doc.filename,
            size: doc.size,
            contentType: doc.contentType
        });
    } catch (err) {
        console.error('Video upload error:', err);
        return res.status(500).json({ error: 'Upload failed' });
    }
});

// Serve video from DB
app.get('/api/video/:id', async (req, res) => {
    try {
        const doc = await VideoModel.findById(req.params.id).lean().exec();
        if (!doc) return res.status(404).send('Not found');
        
        // Set proper headers for video streaming
        res.setHeader('Content-Type', doc.contentType);
        res.setHeader('Content-Disposition', `inline; filename="${doc.filename}"`);
        res.setHeader('Accept-Ranges', 'bytes');

        // Handle range requests for video streaming
        const range = req.headers.range;
        if (range) {
            const videoBuffer = doc.data.buffer ? Buffer.from(doc.data.buffer) : doc.data;
            const videoSize = videoBuffer.length;
            const parts = range.replace(/bytes=/, '').split('-');
            const start = parseInt(parts[0], 10);
            const end = parts[1] ? parseInt(parts[1], 10) : videoSize - 1;
            const chunksize = (end - start) + 1;
            const videoChunk = videoBuffer.slice(start, end + 1);

            res.setHeader('Content-Range', `bytes ${start}-${end}/${videoSize}`);
            res.setHeader('Content-Length', chunksize);
            res.status(206);
            return res.send(videoChunk);
        }

        return res.send(doc.data.buffer ? Buffer.from(doc.data.buffer) : doc.data);
    } catch (err) {
        console.error('Serve video error:', err);
        return res.status(500).send('Server error');
    }
});

const pdfParse = require('pdf-parse');

// Upload PDF endpoint - stores PDF as binary Buffer in MongoDB with metadata
app.post('/api/upload/pdf', upload.single('file'), async (req, res) => {
    try {
        if (!req.file) return res.status(400).json({ error: 'No file uploaded' });
        const { originalname, buffer, mimetype } = req.file;
        
        // Extract PDF metadata
        let pdfData;
        try {
            pdfData = await pdfParse(buffer);
        } catch (parseErr) {
            console.error('PDF parse error:', parseErr);
            pdfData = { numpages: 0, info: {} };
        }

        // Create PDF document with metadata
        const doc = await PdfModel.create({
            filename: originalname,
            data: buffer,
            contentType: mimetype,
            size: buffer.length,
            pages: pdfData.numpages,
            metadata: {
                title: pdfData.info?.Title || originalname,
                author: pdfData.info?.Author || 'Unknown',
                subject: pdfData.info?.Subject || '',
                keywords: pdfData.info?.Keywords ? pdfData.info.Keywords.split(',').map(k => k.trim()) : []
            },
            uploadedBy: req.query.username || 'Anonymous'
        });

        return res.json({
            id: doc._id,
            url: `/api/pdf/${doc._id}`,
            filename: doc.filename,
            pages: doc.pages,
            size: doc.size,
            metadata: doc.metadata
        });
    } catch (err) {
        console.error('Upload error', err);
        return res.status(500).json({ error: 'Upload failed' });
    }
});

// Serve PDF from DB
app.get('/api/pdf/:id', async (req, res) => {
    try {
        const doc = await PdfModel.findById(req.params.id).lean().exec();
        if (!doc) return res.status(404).send('Not found');
        res.setHeader('Content-Type', doc.contentType || 'application/pdf');
        res.setHeader('Content-Disposition', `inline; filename="${doc.filename || 'file.pdf'}"`);
        return res.send(doc.data.buffer ? Buffer.from(doc.data.buffer) : doc.data);
    } catch (err) {
        console.error('Serve PDF error', err);
        return res.status(500).send('Server error');
    }
});

// Start server on port 3001 to match frontend
const PORT = process.env.PORT || 3001;
server.listen(PORT, () => {
    console.log(`🚀 Socket server running at http://localhost:${PORT}`);
});<|MERGE_RESOLUTION|>--- conflicted
+++ resolved
@@ -58,21 +58,11 @@
 
 // Optional MongoDB persistence if configured
 const useMongo = !!process.env.MONGODB_URI;
-<<<<<<< HEAD
-let isMongoConnected = false;
-=======
 if (useMongo) {
-    mongoose.connect(process.env.MONGODB_URI, {
-        ssl: true,
-        tls: true,
-        tlsAllowInvalidCertificates: false,
-        useNewUrlParser: true,
-        useUnifiedTopology: true,
-    })
+    mongoose.connect(process.env.MONGODB_URI)
         .then(() => console.log('✅ MongoDB connected'))
         .catch((err) => console.error('❌ MongoDB error:', err));
 }
->>>>>>> 5849f73f
 
 if (useMongo) {
     mongoose.set('bufferCommands', false); // Disable buffering
@@ -244,10 +234,9 @@
         socket.join(roomId);
     }
 
-<<<<<<< HEAD
     // Send existing messages for the room (load from DB if available)
     if (roomId) {
-        if (useMongo && isMongoConnected) {
+        if (useMongo) {
             try {
                 // Validate roomId is a valid ObjectId
                 if (!mongoose.Types.ObjectId.isValid(roomId)) {
@@ -256,21 +245,22 @@
                     return;
                 }
 
-                const dbMessages = await MessageModel.find({ roomId: new mongoose.Types.ObjectId(roomId) })
+                const docs = await MessageModel.find({ roomId: new mongoose.Types.ObjectId(roomId) })
                     .sort({ timestamp: 1 })
-                    .limit(200)
-                    .lean();
-
-                const mapped = dbMessages.map(msg => ({
-                    id: msg._id.toString(),
-                    username: msg.username,
-                    content: msg.text,
-                    timestamp: msg.timestamp,
-                    userColor: msg.userColor || '#4B5563',
-                    isPinned: msg.isPinned || false,
-                    isDeleted: msg.isDeleted || false,
-                    editedAt: msg.editedAt || null,
-                    originalText: msg.originalText || null
+                    .limit(200);
+                const mapped = docs.map((d) => ({
+                    id: d._id.toString(),
+                    username: d.username,
+                    content: d.text,
+                    timestamp: d.timestamp,
+                    userColor: ['#4B5563', '#2F4F4F', '#6B7280', '#3B82F6'][Math.floor(Math.random()*4)],
+                    isPinned: d.isPinned || false,
+                    isDeleted: d.isDeleted || false,
+                    editedAt: d.editedAt || null,
+                    originalText: d.originalText || null,
+                    timestamp: d.timestamp,
+                    userColor: color,
+                    isPinned: !!d.isPinned,
                 }));
                 socket.emit('message history', mapped);
                 // also populate in-memory if not exists
@@ -284,66 +274,8 @@
         } else {
             const roomMessages = messages.get(roomId) || [];
             socket.emit('message history', roomMessages);
-=======
-    // Send existing messages for the room
-    if (!roomId) {
-        socket.emit('message history', []);
-        return;
-    }
-
-    // For non-MongoDB mode, use in-memory messages
-    if (!useMongo) {
-        socket.emit('message history', messages.get(roomId) || []);
-        return;
-    }
-
-    // Validate MongoDB ObjectId
-    if (!mongoose.Types.ObjectId.isValid(roomId)) {
-        console.error('Invalid roomId:', roomId);
-        socket.emit('message history', []);
-        return;
-    }
-
-    try {
-        const docs = await MessageModel.find({ 
-            roomId: new mongoose.Types.ObjectId(roomId) 
-        })
-        .sort({ timestamp: 1 })
-        .limit(200)
-        .lean();
-
-        if (!docs || !Array.isArray(docs)) {
-            console.error('Invalid query result:', docs);
-            socket.emit('message history', []);
-            return;
->>>>>>> 5849f73f
-        }
-
-        console.log(`Found ${docs.length} messages`);
-        
-        const messageHistory = docs
-            .filter(doc => doc && doc._id) // Filter out invalid documents
-            .map(doc => ({
-                id: doc._id.toString(),
-                username: doc.username || 'Anonymous',
-                content: doc.text || '',
-                timestamp: doc.timestamp || new Date(),
-                userColor: doc.userColor || '#4B5563',
-                isPinned: Boolean(doc.isPinned),
-                isDeleted: Boolean(doc.isDeleted),
-                editedAt: doc.editedAt || null,
-                originalText: doc.originalText || null
-            }));
-
-        // Send messages to client
-        socket.emit('message history', messageHistory);
-
-        // Update in-memory cache
-        if (!messages.has(roomId)) {
-            messages.set(roomId, messageHistory);
-        }
-    } catch (error) {
-        console.error('Failed to load messages:', error);
+        }
+    } else {
         socket.emit('message history', []);
     }
 
@@ -380,12 +312,7 @@
                 if (!mongoose.Types.ObjectId.isValid(msg.roomId)) {
                     throw new Error('Invalid roomId');
                 }
-<<<<<<< HEAD
                 await MessageModel.create({
-                    _id: msg.id,
-=======
-                const savedMessage = await MessageModel.create({
->>>>>>> 5849f73f
                     username: msg.username,
                     text: msg.content,
                     timestamp: msg.timestamp,
