import { motion } from 'framer-motion';
import { Button } from './ui/button';
<<<<<<< HEAD
import { User, Crown, Volume2, VolumeX, Ban, UserX } from 'lucide-react';
=======
import { User, Crown, Volume2, VolumeX, MessageSquare } from 'lucide-react';
import { useState, useEffect } from 'react';
import { PrivateChat } from './PrivateChat';
>>>>>>> 93bc5cda

export function UserSidebar({
  users,
  currentUsername,
  isModerator,
  onMuteUser,
  onUnmuteUser,
  onBlockUser,
  onUnblockUser,
  onClose,
  isMobile,
  socket
}) {
  const [selectedChat, setSelectedChat] = useState(null);

  // Listen for custom event to open private chat
  useEffect(() => {
    const handleOpenChat = (event) => {
      setSelectedChat(event.detail.username);
    };

    window.addEventListener('openPrivateChat', handleOpenChat);
    return () => {
      window.removeEventListener('openPrivateChat', handleOpenChat);
    };
  }, []);
  // Group users by status
  const onlineUsers = users.filter(user => user.isOnline);
  const offlineUsers = users.filter(user => !user.isOnline);

  // Sort each group by moderator status and then username
  const sortByModAndName = (a, b) => {
    if (a.isModerator && !b.isModerator) return -1;
    if (!a.isModerator && b.isModerator) return 1;
    return a.username.localeCompare(b.username);
  };

  const sortedOnlineUsers = [...onlineUsers].sort(sortByModAndName);
  const sortedOfflineUsers = [...offlineUsers].sort(sortByModAndName);

  // Combine both groups with online users first
  const sortedUsers = [...sortedOnlineUsers, ...sortedOfflineUsers];

  return (
    <div className="h-full flex flex-col bg-gradient-to-br from-slate-950 via-black to-indigo-950">
      {isMobile && (
        <div className="p-4 border-b border-indigo-800/50">
          <Button onClick={onClose} variant="ghost" className="w-full justify-start">
            ← Back to Chat
          </Button>
        </div>
      )}

      <div className="p-4 border-b border-indigo-800/50 text-[var(--color-primary)]">
        <h2 className="text-lg font-semibold">
          Users ({users.length})
        </h2>
        <div className="flex gap-2 mt-1 text-sm">
          <span className="text-green-500">● {onlineUsers.length} Online</span>
          <span className="text-gray-500">● {offlineUsers.length} Offline</span>
        </div>
      </div>

      <div className="flex-1 overflow-y-auto">
        {/* Online Users Section */}
        {sortedOnlineUsers.length > 0 && (
          <div className="py-2 px-4 bg-indigo-900/20 text-xs font-medium text-indigo-300 uppercase tracking-wider">
            Online
          </div>
        )}
        {sortedOnlineUsers.map((user) => (
          <motion.div
            key={user.username}
            initial={isMobile ? { x: 20, opacity: 0 } : false}
            animate={isMobile ? { x: 0, opacity: 1 } : false}
            className={`p-4 flex items-center gap-3 border-b last:border-b-0 border-indigo-800/50 ${user.username === currentUsername ? 'bg-indigo-900/30' : ''
              }`}
          >
            <div
              className="w-10 h-10 rounded-full flex items-center justify-center text-white"
              style={{ backgroundColor: user.color || '#4B5563' }}
            >
              {user.isModerator ? (
                <Crown className="w-5 h-5" />
              ) : (
                <User className="w-5 h-5" />
              )}
            </div>

            <div className="flex-1">
              <div className="flex items-center gap-2 text-[var(--color-primary)]">
                <span className="font-medium">
                  {user.username}
                  {user.username === currentUsername && ' (You)'}
                </span>
                {user.isModerator && (
                  <span className="text-xs bg-amber-100 dark:bg-amber-900 text-amber-800 dark:text-amber-200 px-2 py-0.5 rounded-full">
                    Mod
                  </span>
                )}
              </div>
              <div className="flex items-center gap-2">
                <div className={`w-2 h-2 rounded-full ${
                  user.isOnline 
                    ? 'bg-green-500 animate-pulse' 
                    : 'bg-gray-400'
                }`} />
                <span className={`text-sm ${
                  user.isOnline 
                    ? 'text-green-500'
                    : 'text-gray-500 dark:text-gray-400'
                }`}>
                  {user.isOnline ? 'Active now' : 'Offline'}
                  {user.lastSeen && !user.isOnline && (
                    <span className="ml-1 text-xs text-gray-500">
                      • Last seen {new Date(user.lastSeen).toLocaleTimeString()}
                    </span>
                  )}
                </span>
              </div>
            </div>

<<<<<<< HEAD
            {isModerator && user.username !== currentUsername && !user.isModerator && (
              <div className="flex gap-1">
                <Button
                  variant="ghost"
                  size="sm"
                  onClick={() => user.isMuted ? onUnmuteUser(user.username) : onMuteUser(user.username)}
                  className="h-8 w-8 p-0 hover:bg-amber-500/15"
                  title={user.isMuted ? 'Unmute user' : 'Mute user'}
                >
                  {user.isMuted ? (
                    <VolumeX className="w-4 h-4 text-amber-500" />
                  ) : (
                    <Volume2 className="w-4 h-4" />
                  )}
                </Button>
                <Button
                  variant="ghost"
                  size="sm"
                  onClick={() => user.isBlocked ? onUnblockUser(user.username) : onBlockUser(user.username)}
                  className="h-8 w-8 p-0 hover:bg-red-500/15"
                  title={user.isBlocked ? 'Unblock user' : 'Block user'}
                >
                  {user.isBlocked ? (
                    <UserX className="w-4 h-4 text-red-500" />
                  ) : (
                    <Ban className="w-4 h-4 text-gray-500" />
                  )}
                </Button>
              </div>
            )}
=======
            <div className="flex items-center gap-2">
              {user.username !== currentUsername && (
                <Button
                  variant="ghost"
                  size="sm"
                  onClick={() => setSelectedChat(user.username)}
                  className="h-8 w-8 p-0 hover:bg-indigo-500/20"
                  title="Send private message"
                >
                  <MessageSquare className="w-4 h-4 text-indigo-400" />
                </Button>
              )}
              
              {isModerator && user.username !== currentUsername && !user.isModerator && (
                <Button
                  variant="ghost"
                  size="sm"
                  onClick={() => user.isMuted ? onUnmuteUser(user.username) : onMuteUser(user.username)}
                  className="h-8 w-8 p-0"
                >
                  {user.isMuted ? (
                    <VolumeX className="w-4 h-4 text-red-500" />
                  ) : (
                    <Volume2 className="w-4 h-4" />
                  )}
                </Button>
              )}
            </div>
>>>>>>> 93bc5cda
          </motion.div>
        ))}

        {/* Offline Users Section */}
        {sortedOfflineUsers.length > 0 && (
          <>
            <div className="py-2 px-4 bg-gray-900/20 text-xs font-medium text-gray-400 uppercase tracking-wider">
              Offline
            </div>
            {sortedOfflineUsers.map((user) => (
              <motion.div
                key={user.username}
                initial={isMobile ? { x: 20, opacity: 0 } : false}
                animate={isMobile ? { x: 0, opacity: 1 } : false}
                className={`p-4 flex items-center gap-3 border-b last:border-b-0 border-indigo-800/50 ${
                  user.username === currentUsername ? 'bg-indigo-900/30' : ''
                }`}
              >
                <div
                  className="w-10 h-10 rounded-full flex items-center justify-center text-white opacity-60"
                  style={{ backgroundColor: user.color || '#4B5563' }}
                >
                  {user.isModerator ? (
                    <Crown className="w-5 h-5" />
                  ) : (
                    <User className="w-5 h-5" />
                  )}
                </div>

                <div className="flex-1">
                  <div className="flex items-center gap-2 text-[var(--color-primary)] opacity-60">
                    <span className="font-medium">
                      {user.username}
                      {user.username === currentUsername && ' (You)'}
                    </span>
                    {user.isModerator && (
                      <span className="text-xs bg-amber-100/50 dark:bg-amber-900/50 text-amber-800 dark:text-amber-200 px-2 py-0.5 rounded-full">
                        Mod
                      </span>
                    )}
                  </div>
                  <div className="flex items-center gap-2">
                    <div className="w-2 h-2 rounded-full bg-gray-400" />
                    <span className="text-sm text-gray-500 dark:text-gray-400">
                      Offline
                      {user.lastSeen && (
                        <span className="ml-1 text-xs text-gray-500">
                          • Last seen {new Date(user.lastSeen).toLocaleTimeString()}
                        </span>
                      )}
                    </span>
                  </div>
                </div>

<<<<<<< HEAD
                {isModerator && user.username !== currentUsername && !user.isModerator && (
                  <div className="flex gap-1">
                    <Button
                      variant="ghost"
                      size="sm"
                      onClick={() => user.isMuted ? onUnmuteUser(user.username) : onMuteUser(user.username)}
                      className="h-8 w-8 p-0 hover:bg-amber-500/15"
                      title={user.isMuted ? 'Unmute user' : 'Mute user'}
                    >
                      {user.isMuted ? (
                        <VolumeX className="w-4 h-4 text-amber-500" />
                      ) : (
                        <Volume2 className="w-4 h-4" />
                      )}
                    </Button>
                    <Button
                      variant="ghost"
                      size="sm"
                      onClick={() => user.isBlocked ? onUnblockUser(user.username) : onBlockUser(user.username)}
                      className="h-8 w-8 p-0 hover:bg-red-500/15"
                      title={user.isBlocked ? 'Unblock user' : 'Block user'}
                    >
                      {user.isBlocked ? (
                        <UserX className="w-4 h-4 text-red-500" />
                      ) : (
                        <Ban className="w-4 h-4 text-gray-500" />
                      )}
                    </Button>
                  </div>
                )}
=======
                <div className="flex items-center gap-2">
                  {user.username !== currentUsername && (
                    <Button
                      variant="ghost"
                      size="sm"
                      onClick={() => setSelectedChat(user.username)}
                      className="h-8 w-8 p-0 hover:bg-indigo-500/20"
                      title="Send private message"
                    >
                      <MessageSquare className="w-4 h-4 text-indigo-400" />
                    </Button>
                  )}
                  
                  {isModerator && user.username !== currentUsername && !user.isModerator && (
                    <Button
                      variant="ghost"
                      size="sm"
                      onClick={() => user.isMuted ? onUnmuteUser(user.username) : onMuteUser(user.username)}
                      className="h-8 w-8 p-0"
                    >
                      {user.isMuted ? (
                        <VolumeX className="w-4 h-4 text-red-500" />
                      ) : (
                        <Volume2 className="w-4 h-4" />
                      )}
                    </Button>
                  )}
                </div>
>>>>>>> 93bc5cda
              </motion.div>
            ))}
          </>
        )}
      </div>

      {/* Private Chat Window */}
      {selectedChat && (
        <PrivateChat
          socket={socket}
          currentUsername={currentUsername}
          recipient={selectedChat}
          onClose={() => setSelectedChat(null)}
        />
      )}
    </div>
  );
}<|MERGE_RESOLUTION|>--- conflicted
+++ resolved
@@ -1,12 +1,8 @@
 import { motion } from 'framer-motion';
 import { Button } from './ui/button';
-<<<<<<< HEAD
-import { User, Crown, Volume2, VolumeX, Ban, UserX } from 'lucide-react';
-=======
-import { User, Crown, Volume2, VolumeX, MessageSquare } from 'lucide-react';
+import { User, Crown, Volume2, VolumeX, Ban, UserX, MessageSquare } from 'lucide-react';
 import { useState, useEffect } from 'react';
 import { PrivateChat } from './PrivateChat';
->>>>>>> 93bc5cda
 
 export function UserSidebar({
   users,
@@ -129,39 +125,7 @@
               </div>
             </div>
 
-<<<<<<< HEAD
-            {isModerator && user.username !== currentUsername && !user.isModerator && (
-              <div className="flex gap-1">
-                <Button
-                  variant="ghost"
-                  size="sm"
-                  onClick={() => user.isMuted ? onUnmuteUser(user.username) : onMuteUser(user.username)}
-                  className="h-8 w-8 p-0 hover:bg-amber-500/15"
-                  title={user.isMuted ? 'Unmute user' : 'Mute user'}
-                >
-                  {user.isMuted ? (
-                    <VolumeX className="w-4 h-4 text-amber-500" />
-                  ) : (
-                    <Volume2 className="w-4 h-4" />
-                  )}
-                </Button>
-                <Button
-                  variant="ghost"
-                  size="sm"
-                  onClick={() => user.isBlocked ? onUnblockUser(user.username) : onBlockUser(user.username)}
-                  className="h-8 w-8 p-0 hover:bg-red-500/15"
-                  title={user.isBlocked ? 'Unblock user' : 'Block user'}
-                >
-                  {user.isBlocked ? (
-                    <UserX className="w-4 h-4 text-red-500" />
-                  ) : (
-                    <Ban className="w-4 h-4 text-gray-500" />
-                  )}
-                </Button>
-              </div>
-            )}
-=======
-            <div className="flex items-center gap-2">
+            <div className="flex items-center gap-1">
               {user.username !== currentUsername && (
                 <Button
                   variant="ghost"
@@ -175,21 +139,36 @@
               )}
               
               {isModerator && user.username !== currentUsername && !user.isModerator && (
-                <Button
-                  variant="ghost"
-                  size="sm"
-                  onClick={() => user.isMuted ? onUnmuteUser(user.username) : onMuteUser(user.username)}
-                  className="h-8 w-8 p-0"
-                >
-                  {user.isMuted ? (
-                    <VolumeX className="w-4 h-4 text-red-500" />
-                  ) : (
-                    <Volume2 className="w-4 h-4" />
-                  )}
-                </Button>
+                <>
+                  <Button
+                    variant="ghost"
+                    size="sm"
+                    onClick={() => user.isMuted ? onUnmuteUser(user.username) : onMuteUser(user.username)}
+                    className="h-8 w-8 p-0 hover:bg-amber-500/15"
+                    title={user.isMuted ? 'Unmute user' : 'Mute user'}
+                  >
+                    {user.isMuted ? (
+                      <VolumeX className="w-4 h-4 text-amber-500" />
+                    ) : (
+                      <Volume2 className="w-4 h-4" />
+                    )}
+                  </Button>
+                  <Button
+                    variant="ghost"
+                    size="sm"
+                    onClick={() => user.isBlocked ? onUnblockUser(user.username) : onBlockUser(user.username)}
+                    className="h-8 w-8 p-0 hover:bg-red-500/15"
+                    title={user.isBlocked ? 'Unblock user' : 'Block user'}
+                  >
+                    {user.isBlocked ? (
+                      <UserX className="w-4 h-4 text-red-500" />
+                    ) : (
+                      <Ban className="w-4 h-4 text-gray-500" />
+                    )}
+                  </Button>
+                </>
               )}
             </div>
->>>>>>> 93bc5cda
           </motion.div>
         ))}
 
@@ -244,39 +223,7 @@
                   </div>
                 </div>
 
-<<<<<<< HEAD
-                {isModerator && user.username !== currentUsername && !user.isModerator && (
-                  <div className="flex gap-1">
-                    <Button
-                      variant="ghost"
-                      size="sm"
-                      onClick={() => user.isMuted ? onUnmuteUser(user.username) : onMuteUser(user.username)}
-                      className="h-8 w-8 p-0 hover:bg-amber-500/15"
-                      title={user.isMuted ? 'Unmute user' : 'Mute user'}
-                    >
-                      {user.isMuted ? (
-                        <VolumeX className="w-4 h-4 text-amber-500" />
-                      ) : (
-                        <Volume2 className="w-4 h-4" />
-                      )}
-                    </Button>
-                    <Button
-                      variant="ghost"
-                      size="sm"
-                      onClick={() => user.isBlocked ? onUnblockUser(user.username) : onBlockUser(user.username)}
-                      className="h-8 w-8 p-0 hover:bg-red-500/15"
-                      title={user.isBlocked ? 'Unblock user' : 'Block user'}
-                    >
-                      {user.isBlocked ? (
-                        <UserX className="w-4 h-4 text-red-500" />
-                      ) : (
-                        <Ban className="w-4 h-4 text-gray-500" />
-                      )}
-                    </Button>
-                  </div>
-                )}
-=======
-                <div className="flex items-center gap-2">
+                <div className="flex items-center gap-1">
                   {user.username !== currentUsername && (
                     <Button
                       variant="ghost"
@@ -290,21 +237,36 @@
                   )}
                   
                   {isModerator && user.username !== currentUsername && !user.isModerator && (
-                    <Button
-                      variant="ghost"
-                      size="sm"
-                      onClick={() => user.isMuted ? onUnmuteUser(user.username) : onMuteUser(user.username)}
-                      className="h-8 w-8 p-0"
-                    >
-                      {user.isMuted ? (
-                        <VolumeX className="w-4 h-4 text-red-500" />
-                      ) : (
-                        <Volume2 className="w-4 h-4" />
-                      )}
-                    </Button>
+                    <>
+                      <Button
+                        variant="ghost"
+                        size="sm"
+                        onClick={() => user.isMuted ? onUnmuteUser(user.username) : onMuteUser(user.username)}
+                        className="h-8 w-8 p-0 hover:bg-amber-500/15"
+                        title={user.isMuted ? 'Unmute user' : 'Mute user'}
+                      >
+                        {user.isMuted ? (
+                          <VolumeX className="w-4 h-4 text-amber-500" />
+                        ) : (
+                          <Volume2 className="w-4 h-4" />
+                        )}
+                      </Button>
+                      <Button
+                        variant="ghost"
+                        size="sm"
+                        onClick={() => user.isBlocked ? onUnblockUser(user.username) : onBlockUser(user.username)}
+                        className="h-8 w-8 p-0 hover:bg-red-500/15"
+                        title={user.isBlocked ? 'Unblock user' : 'Block user'}
+                      >
+                        {user.isBlocked ? (
+                          <UserX className="w-4 h-4 text-red-500" />
+                        ) : (
+                          <Ban className="w-4 h-4 text-gray-500" />
+                        )}
+                      </Button>
+                    </>
                   )}
                 </div>
->>>>>>> 93bc5cda
               </motion.div>
             ))}
           </>
